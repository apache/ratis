--- conflicted
+++ resolved
@@ -82,12 +82,7 @@
   /**
    * Increments the count of RPCs received on the server.
    */
-<<<<<<< HEAD
-  synchronized public void rpcReceived(String rpcType){
-    registry.counter(rpcType + "_received_executed").inc();
-=======
-  public void rpcReceived(String metricNamePrefix){
+  synchronized public void rpcReceived(String metricNamePrefix){
     inc(metricNamePrefix, Type.RECEIVED);
->>>>>>> 0b796893
   }
 }