/*
 * Licensed to the Apache Software Foundation (ASF) under one
 * or more contributor license agreements.  See the NOTICE file
 * distributed with this work for additional information
 * regarding copyright ownership.  The ASF licenses this file
 * to you under the Apache License, Version 2.0 (the
 * "License"); you may not use this file except in compliance
 * with the License.  You may obtain a copy of the License at
 *
 *     http://www.apache.org/licenses/LICENSE-2.0
 *
 * Unless required by applicable law or agreed to in writing, software
 * distributed under the License is distributed on an "AS IS" BASIS,
 * WITHOUT WARRANTIES OR CONDITIONS OF ANY KIND, either express or implied.
 * See the License for the specific language governing permissions and
 * limitations under the License.
 */
package org.apache.ratis.grpc.server;

import org.apache.ratis.grpc.GrpcConfigKeys;
import org.apache.ratis.grpc.GrpcUtil;
import org.apache.ratis.grpc.metrics.GrpcServerMetrics;
import org.apache.ratis.protocol.RaftPeerId;
import org.apache.ratis.server.RaftServerConfigKeys;
import org.apache.ratis.server.impl.FollowerInfo;
import org.apache.ratis.server.impl.LeaderState;
import org.apache.ratis.server.impl.LogAppender;
import org.apache.ratis.server.impl.RaftServerImpl;
import org.apache.ratis.server.impl.ServerProtoUtils;
import org.apache.ratis.server.protocol.TermIndex;
import org.apache.ratis.thirdparty.io.grpc.stub.StreamObserver;
import org.apache.ratis.proto.RaftProtos.AppendEntriesReplyProto;
import org.apache.ratis.proto.RaftProtos.AppendEntriesRequestProto;
import org.apache.ratis.proto.RaftProtos.InstallSnapshotReplyProto;
import org.apache.ratis.proto.RaftProtos.InstallSnapshotRequestProto;
import org.apache.ratis.statemachine.SnapshotInfo;
import org.apache.ratis.util.*;
import org.slf4j.Logger;
import org.slf4j.LoggerFactory;

import java.io.IOException;
import java.util.*;
import java.util.concurrent.ConcurrentHashMap;
import java.util.concurrent.atomic.AtomicBoolean;

import com.codahale.metrics.Timer;

/**
 * A new log appender implementation using grpc bi-directional stream API.
 */
public class GrpcLogAppender extends LogAppender {
  public static final Logger LOG = LoggerFactory.getLogger(GrpcLogAppender.class);

  private final GrpcService rpcService;
  private final RequestMap pendingRequests = new RequestMap();
  private final int maxPendingRequestsNum;
  private long callId = 0;
  private volatile boolean firstResponseReceived = false;
  private final boolean installSnapshotEnabled;

  private final TimeDuration requestTimeoutDuration;
  private final TimeoutScheduler scheduler = TimeoutScheduler.getInstance();

  private volatile StreamObserver<AppendEntriesRequestProto> appendLogRequestObserver;

  private final GrpcServerMetrics grpcServerMetrics;

  public GrpcLogAppender(RaftServerImpl server, LeaderState leaderState,
                         FollowerInfo f) {
    super(server, leaderState, f);

    this.rpcService = (GrpcService) server.getServerRpc();

    maxPendingRequestsNum = GrpcConfigKeys.Server.leaderOutstandingAppendsMax(
        server.getProxy().getProperties());
    requestTimeoutDuration = RaftServerConfigKeys.Rpc.requestTimeout(server.getProxy().getProperties());
    installSnapshotEnabled = RaftServerConfigKeys.Log.Appender.installSnapshotEnabled(
        server.getProxy().getProperties());
    grpcServerMetrics = new GrpcServerMetrics(server.getMemberId().toString());
    grpcServerMetrics.addPendingRequestsCount(getFollowerId().toString(),
        () -> pendingRequests.logRequestsSize());
  }

  private GrpcServerProtocolClient getClient() throws IOException {
    return rpcService.getProxies().getProxy(getFollowerId());
  }

<<<<<<< HEAD
  private synchronized void resetClient(AppendEntriesRequest request) {
    try {
      rpcService.getProxies().getProxy(getFollowerId()).resetConnectBackoff();
    } catch (IOException ie) {
      LOG.warn(this + ": Failed to reset channel by " + ie);
    }

=======
  private synchronized void resetClient(AppendEntriesRequest request, boolean onError) {
    rpcService.getProxies().resetProxy(getFollowerId());
>>>>>>> 9b1d2c18
    appendLogRequestObserver = null;
    firstResponseReceived = false;

    // clear the pending requests queue and reset the next index of follower
    pendingRequests.clear();

    final long nextIndex = 1 + Optional.ofNullable(request)
        .map(AppendEntriesRequest::getPreviousLog)
        .map(TermIndex::getIndex)
        .orElseGet(getFollower()::getMatchIndex);

    if (onError && getFollower().getMatchIndex() == 0 && request == null) {
      LOG.warn("{}: Leader has not got in touch with Follower {} yet, " +
          "just keep nextIndex unchanged and retry.", this, getFollower());
      return;
    }
    getFollower().decreaseNextIndex(nextIndex);
  }

  @Override
  protected void runAppenderImpl() throws IOException {
    boolean installSnapshotRequired;
    for(; isAppenderRunning(); mayWait()) {
      installSnapshotRequired = false;

      //HB period is expired OR we have messages OR follower is behind with commit index
      if (haveLogEntriesToSendOut() || heartbeatTimeout() || isFollowerCommitBehindLastCommitIndex()) {

        if (installSnapshotEnabled) {
          SnapshotInfo snapshot = shouldInstallSnapshot();
          if (snapshot != null) {
            installSnapshot(snapshot);
            installSnapshotRequired = true;
          }
        } else {
          TermIndex installSnapshotNotificationTermIndex = shouldNotifyToInstallSnapshot();
          if (installSnapshotNotificationTermIndex != null) {
            installSnapshot(installSnapshotNotificationTermIndex);
            installSnapshotRequired = true;
          }
        }

        appendLog(installSnapshotRequired || haveTooManyPendingRequests());

      }
      checkSlowness();

    }

    Optional.ofNullable(appendLogRequestObserver).ifPresent(StreamObserver::onCompleted);
  }

  private long getWaitTimeMs() {
    if (haveTooManyPendingRequests()) {
      return getHeartbeatRemainingTime(); // Should wait for a short time
    } else if (haveLogEntriesToSendOut() || heartbeatTimeout()) {
      return 0L;
    }
    return Math.min(10L, getHeartbeatRemainingTime());
  }

  private void mayWait() {
    // use lastSend time instead of lastResponse time
    final long waitTimeMs = getWaitTimeMs();
    if (waitTimeMs <= 0L) {
      return;
    }

    synchronized(this) {
      try {
        LOG.trace("{}: wait {}ms", this, waitTimeMs);
        wait(waitTimeMs);
      } catch(InterruptedException ie) {
        LOG.warn(this + ": Wait interrupted by " + ie);
      }
    }
  }

  @Override
  public void stopAppender() {
    grpcServerMetrics.unregister();
    super.stopAppender();
  }

  @Override
  protected boolean shouldSendRequest() {
    return appendLogRequestObserver == null || super.shouldSendRequest();
  }

  /**
   * @return true iff not received first response or queue is full.
   */
  private boolean haveTooManyPendingRequests() {
    final int size = pendingRequests.logRequestsSize();
    if (size == 0) {
      return false;
    }
    return !firstResponseReceived || size >= maxPendingRequestsNum;
  }

  private void appendLog(boolean excludeLogEntries) throws IOException {
    final AppendEntriesRequestProto pending;
    final AppendEntriesRequest request;
    final StreamObserver<AppendEntriesRequestProto> s;
    synchronized (this) {
      // prepare and enqueue the append request. note changes on follower's
      // nextIndex and ops on pendingRequests should always be associated
      // together and protected by the lock
      pending = createRequest(callId++, excludeLogEntries);
      if (pending == null) {
        return;
      }
      request = new AppendEntriesRequest(pending, getFollowerId(), grpcServerMetrics);
      pendingRequests.put(request);
      increaseNextIndex(pending);
      if (appendLogRequestObserver == null) {
        appendLogRequestObserver = getClient().appendEntries(new AppendLogResponseHandler());
      }
      s = appendLogRequestObserver;
    }

    if (isAppenderRunning()) {
      sendRequest(request, pending, s);
    }
  }

  private void sendRequest(AppendEntriesRequest request, AppendEntriesRequestProto proto,
        StreamObserver<AppendEntriesRequestProto> s) {
    CodeInjectionForTesting.execute(GrpcService.GRPC_SEND_SERVER_REQUEST,
        getServer().getId(), null, proto);
    request.startRequestTimer();
    s.onNext(proto);
    scheduler.onTimeout(requestTimeoutDuration,
        () -> timeoutAppendRequest(request.getCallId(), request.isHeartbeat()),
        LOG, () -> "Timeout check failed for append entry request: " + request);
    getFollower().updateLastRpcSendTime();
  }

  private void timeoutAppendRequest(long cid, boolean heartbeat) {
    final AppendEntriesRequest pending = pendingRequests.handleTimeout(cid, heartbeat);
    if (pending != null) {
      LOG.warn("{}: {} appendEntries Timeout, request={}", this, heartbeat ? "HEARTBEAT" : "", pending);
      grpcServerMetrics.onRequestTimeout(getFollowerId().toString(), heartbeat);
    }
  }

  private void increaseNextIndex(AppendEntriesRequestProto request) {
    final int count = request.getEntriesCount();
    if (count > 0) {
      getFollower().increaseNextIndex(request.getEntries(count - 1).getIndex() + 1);
    }
  }

  private void increaseNextIndex(final long installedSnapshotIndex) {
    getFollower().updateNextIndexToMax(installedSnapshotIndex + 1);
  }

  /**
   * StreamObserver for handling responses from the follower
   */
  private class AppendLogResponseHandler implements StreamObserver<AppendEntriesReplyProto> {
    private final String name = getFollower().getName() + "-" + getClass().getSimpleName();

    /**
     * After receiving a appendEntries reply, do the following:
     * 1. If the reply is success, update the follower's match index and submit
     *    an event to leaderState
     * 2. If the reply is NOT_LEADER, step down
     * 3. If the reply is INCONSISTENCY, increase/ decrease the follower's next
     *    index based on the response
     */
    @Override
    public void onNext(AppendEntriesReplyProto reply) {
      AppendEntriesRequest request = pendingRequests.remove(reply);
      if (request != null) {
        request.stopRequestTimer(); // Update completion time
      }

      if (LOG.isDebugEnabled()) {
        LOG.debug("{}: received {} reply {}, request={}",
            this, firstResponseReceived? "a": "the first",
            ServerProtoUtils.toString(reply), request);
      }

      try {
        onNextImpl(reply);
      } catch(Throwable t) {
        LOG.error("Failed onNext request=" + request
            + ", reply=" + ServerProtoUtils.toString(reply), t);
      }
    }

    private void onNextImpl(AppendEntriesReplyProto reply) {
      // update the last rpc time
      getFollower().updateLastRpcResponseTime();

      if (!firstResponseReceived) {
        firstResponseReceived = true;
      }

      switch (reply.getResult()) {
        case SUCCESS:
          grpcServerMetrics.onRequestSuccess(getFollowerId().toString(), reply.getIsHearbeat());
          updateCommitIndex(reply.getFollowerCommit());
          if (getFollower().updateMatchIndex(reply.getMatchIndex())) {
            submitEventOnSuccessAppend();
          }
          break;
        case NOT_LEADER:
          grpcServerMetrics.onRequestNotLeader(getFollowerId().toString());
          if (checkResponseTerm(reply.getTerm())) {
            return;
          }
          break;
        case INCONSISTENCY:
          grpcServerMetrics.onRequestInconsistency(getFollowerId().toString());
          updateNextIndex(reply.getNextIndex());
          break;
        default:
          throw new IllegalStateException("Unexpected reply result: " + reply.getResult());
      }
      notifyAppend();
    }

    /**
     * for now we simply retry the first pending request
     */
    @Override
    public void onError(Throwable t) {
      if (!isAppenderRunning()) {
        LOG.info("{} is stopped", GrpcLogAppender.this);
        return;
      }
      GrpcUtil.warn(LOG, () -> this + ": Failed appendEntries", t);
      grpcServerMetrics.onRequestRetry(); // Update try counter
      AppendEntriesRequest request = pendingRequests.remove(GrpcUtil.getCallId(t), GrpcUtil.isHeartbeat(t));
      resetClient(request, true);
    }

    @Override
    public void onCompleted() {
      LOG.info("{}: follower responses appendEntries COMPLETED", this);
      resetClient(null, false);
    }

    @Override
    public String toString() {
      return name;
    }
  }

  private synchronized void updateNextIndex(long replyNextIndex) {
    pendingRequests.clear();
    getFollower().updateNextIndex(replyNextIndex);
  }

  private class InstallSnapshotResponseHandler implements StreamObserver<InstallSnapshotReplyProto> {
    private final String name = getFollower().getName() + "-" + getClass().getSimpleName();
    private final Queue<Integer> pending;
    private final AtomicBoolean done = new AtomicBoolean(false);
    private final boolean isNotificationOnly;

    InstallSnapshotResponseHandler() {
      this(false);
    }

    InstallSnapshotResponseHandler(boolean notifyOnly) {
      pending = new LinkedList<>();
      this.isNotificationOnly = notifyOnly;
    }

    synchronized void addPending(InstallSnapshotRequestProto request) {
      pending.offer(request.getSnapshotChunk().getRequestIndex());
    }

    synchronized void removePending(InstallSnapshotReplyProto reply) {
      final Integer index = pending.poll();
      Objects.requireNonNull(index, "index == null");
      Preconditions.assertTrue(index == reply.getRequestIndex());
    }

    boolean isDone() {
      return done.get();
    }

    void close() {
      done.set(true);
      GrpcLogAppender.this.notifyAppend();
    }

    synchronized boolean hasAllResponse() {
      return pending.isEmpty();
    }

    @Override
    public void onNext(InstallSnapshotReplyProto reply) {
      if (LOG.isInfoEnabled()) {
        LOG.info("{}: received {} reply {}", this, firstResponseReceived ? "a" : "the first",
            ServerProtoUtils.toString(reply));
      }

      // update the last rpc time
      getFollower().updateLastRpcResponseTime();

      if (!firstResponseReceived) {
        firstResponseReceived = true;
      }

      switch (reply.getResult()) {
        case SUCCESS:
          LOG.info("{}: Completed InstallSnapshot. Reply: {}", this, reply);
          removePending(reply);
          break;
        case IN_PROGRESS:
          LOG.info("{}: InstallSnapshot in progress.", this);
          removePending(reply);
          break;
        case ALREADY_INSTALLED:
          final long followerSnapshotIndex = reply.getSnapshotIndex();
          LOG.info("{}: Already Installed Snapshot Index {}.", this, followerSnapshotIndex);
          getFollower().setSnapshotIndex(followerSnapshotIndex);
          updateCommitIndex(followerSnapshotIndex);
          increaseNextIndex(followerSnapshotIndex);
          removePending(reply);
          break;
        case NOT_LEADER:
          checkResponseTerm(reply.getTerm());
          break;
        case CONF_MISMATCH:
          LOG.error("{}: Configuration Mismatch ({}): Leader {} has it set to {} but follower {} has it set to {}",
              this, RaftServerConfigKeys.Log.Appender.INSTALL_SNAPSHOT_ENABLED_KEY,
              getServer().getId(), installSnapshotEnabled, getFollowerId(), !installSnapshotEnabled);
          break;
        case UNRECOGNIZED:
          LOG.error("Unrecongnized the reply result {}: Leader is {}, follower is {}",
              reply.getResult(), getServer().getId(), getFollowerId());
          break;
        default:
          break;
      }
    }

    @Override
    public void onError(Throwable t) {
      if (!isAppenderRunning()) {
        LOG.info("{} is stopped", GrpcLogAppender.this);
        return;
      }
      GrpcUtil.warn(LOG, () -> this + ": Failed InstallSnapshot", t);
      grpcServerMetrics.onRequestRetry(); // Update try counter
      resetClient(null, true);
      close();
    }

    @Override
    public void onCompleted() {
      if (!isNotificationOnly || LOG.isDebugEnabled()) {
        LOG.info("{}: follower responded installSnapshot COMPLETED", this);
      }
      close();
    }

    @Override
    public String toString() {
      return name;
    }
  }

  /**
   * Send installSnapshot request to Follower with a snapshot.
   * @param snapshot the snapshot to be sent to Follower
   */
  private void installSnapshot(SnapshotInfo snapshot) {
    LOG.info("{}: followerNextIndex = {} but logStartIndex = {}, send snapshot {} to follower",
        this, getFollower().getNextIndex(), getRaftLog().getStartIndex(), snapshot);

    final InstallSnapshotResponseHandler responseHandler = new InstallSnapshotResponseHandler();
    StreamObserver<InstallSnapshotRequestProto> snapshotRequestObserver = null;
    final String requestId = UUID.randomUUID().toString();
    try {
      snapshotRequestObserver = getClient().installSnapshot(responseHandler);
      for (InstallSnapshotRequestProto request :
          new SnapshotRequestIter(snapshot, requestId)) {
        if (isAppenderRunning()) {
          snapshotRequestObserver.onNext(request);
          getFollower().updateLastRpcSendTime();
          responseHandler.addPending(request);
        } else {
          break;
        }
      }
      snapshotRequestObserver.onCompleted();
      grpcServerMetrics.onInstallSnapshot();
    } catch (Exception e) {
      LOG.warn("{}: failed to install snapshot {}: {}", this, snapshot.getFiles(), e);
      if (snapshotRequestObserver != null) {
        snapshotRequestObserver.onError(e);
      }
      return;
    }

    synchronized (this) {
      while (isAppenderRunning() && !responseHandler.isDone()) {
        try {
          wait();
        } catch (InterruptedException ignored) {
        }
      }
    }

    if (responseHandler.hasAllResponse()) {
      getFollower().setSnapshotIndex(snapshot.getTermIndex().getIndex());
      LOG.info("{}: installed snapshot {} successfully", this, snapshot);
    }
  }

  /**
   * Send installSnapshot request to Follower with only a notification that a snapshot needs to be installed.
   * @param firstAvailableLogTermIndex the first available log's index on the Leader
   */
  private void installSnapshot(TermIndex firstAvailableLogTermIndex) {
    LOG.info("{}: followerNextIndex = {} but logStartIndex = {}, notify follower to install snapshot-{}",
        this, getFollower().getNextIndex(), getRaftLog().getStartIndex(), firstAvailableLogTermIndex);

    final InstallSnapshotResponseHandler responseHandler = new InstallSnapshotResponseHandler(true);
    StreamObserver<InstallSnapshotRequestProto> snapshotRequestObserver = null;
    // prepare and enqueue the notify install snapshot request.
    final InstallSnapshotRequestProto request = createInstallSnapshotNotificationRequest(firstAvailableLogTermIndex);
    if (LOG.isInfoEnabled()) {
      LOG.info("{}: send {}", this, ServerProtoUtils.toString(request));
    }
    try {
      snapshotRequestObserver = getClient().installSnapshot(responseHandler);
      snapshotRequestObserver.onNext(request);
      getFollower().updateLastRpcSendTime();
      responseHandler.addPending(request);
      snapshotRequestObserver.onCompleted();
    } catch (Exception e) {
      GrpcUtil.warn(LOG, () -> this + ": Failed to notify follower to install snapshot.", e);
      if (snapshotRequestObserver != null) {
        snapshotRequestObserver.onError(e);
      }
      return;
    }

    synchronized (this) {
      if (isAppenderRunning() && !responseHandler.isDone()) {
        try {
          wait();
        } catch (InterruptedException ignored) {
        }
      }
    }
  }

  /**
   * Should the Leader notify the Follower to install the snapshot through
   * its own State Machine.
   * @return the first available log's start term index
   */
  private TermIndex shouldNotifyToInstallSnapshot() {
    if (getFollower().getNextIndex() < getRaftLog().getStartIndex()) {
      // The Leader does not have the logs from the Follower's last log
      // index onwards. And install snapshot is disabled. So the Follower
      // should be notified to install the latest snapshot through its
      // State Machine.
      return getRaftLog().getTermIndex(getRaftLog().getStartIndex());
    }
    return null;
  }

  static class AppendEntriesRequest {
    private final Timer timer;
    private volatile Timer.Context timerContext;

    private final long callId;
    private final TermIndex previousLog;
    private final int entriesCount;

    private final TermIndex lastEntry;

    AppendEntriesRequest(AppendEntriesRequestProto proto, RaftPeerId followerId, GrpcServerMetrics grpcServerMetrics) {
      this.callId = proto.getServerRequest().getCallId();
      this.previousLog = proto.hasPreviousLog()? ServerProtoUtils.toTermIndex(proto.getPreviousLog()): null;
      this.entriesCount = proto.getEntriesCount();
      this.lastEntry = entriesCount > 0? ServerProtoUtils.toTermIndex(proto.getEntries(entriesCount - 1)): null;

      this.timer = grpcServerMetrics.getGrpcLogAppenderLatencyTimer(followerId.toString(), isHeartbeat());
      grpcServerMetrics.onRequestCreate(isHeartbeat());
    }

    long getCallId() {
      return callId;
    }

    TermIndex getPreviousLog() {
      return previousLog;
    }

    void startRequestTimer() {
      timerContext = timer.time();
    }

    void stopRequestTimer() {
      timerContext.stop();
    }

    boolean isHeartbeat() {
      return entriesCount == 0;
    }

    @Override
    public String toString() {
      return getClass().getSimpleName() + ":cid=" + callId + ",entriesCount=" + entriesCount + ",lastEntry=" +
          lastEntry;
    }
  }

  static class RequestMap {
    private final Map<Long, AppendEntriesRequest> logRequests = new ConcurrentHashMap<>();
    private final Map<Long, AppendEntriesRequest> heartbeats = new ConcurrentHashMap<>();

    int logRequestsSize() {
      return logRequests.size();
    }

    void clear() {
      logRequests.clear();
      heartbeats.clear();
    }

    void put(AppendEntriesRequest request) {
      if (request.isHeartbeat()) {
        heartbeats.put(request.getCallId(), request);
      } else {
        logRequests.put(request.getCallId(), request);
      }
    }

    AppendEntriesRequest remove(AppendEntriesReplyProto reply) {
      return remove(reply.getServerReply().getCallId(), reply.getIsHearbeat());
    }

    AppendEntriesRequest remove(long cid, boolean isHeartbeat) {
      return isHeartbeat ? heartbeats.remove(cid): logRequests.remove(cid);
    }

    public AppendEntriesRequest handleTimeout(long callId, boolean heartbeat) {
      return heartbeat ? heartbeats.remove(callId) : logRequests.get(callId);
    }
  }
}<|MERGE_RESOLUTION|>--- conflicted
+++ resolved
@@ -85,18 +85,13 @@
     return rpcService.getProxies().getProxy(getFollowerId());
   }
 
-<<<<<<< HEAD
-  private synchronized void resetClient(AppendEntriesRequest request) {
+  private synchronized void resetClient(AppendEntriesRequest request, boolean onError) {
     try {
       rpcService.getProxies().getProxy(getFollowerId()).resetConnectBackoff();
     } catch (IOException ie) {
       LOG.warn(this + ": Failed to reset channel by " + ie);
     }
 
-=======
-  private synchronized void resetClient(AppendEntriesRequest request, boolean onError) {
-    rpcService.getProxies().resetProxy(getFollowerId());
->>>>>>> 9b1d2c18
     appendLogRequestObserver = null;
     firstResponseReceived = false;
 
