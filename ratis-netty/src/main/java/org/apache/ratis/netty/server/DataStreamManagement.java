/*
 * Licensed to the Apache Software Foundation (ASF) under one
 * or more contributor license agreements.  See the NOTICE file
 * distributed with this work for additional information
 * regarding copyright ownership.  The ASF licenses this file
 * to you under the Apache License, Version 2.0 (the
 * "License"); you may not use this file except in compliance
 *  with the License.  You may obtain a copy of the License at
 *
 *      http://www.apache.org/licenses/LICENSE-2.0
 *
 *  Unless required by applicable law or agreed to in writing, software
 *  distributed under the License is distributed on an "AS IS" BASIS,
 *  WITHOUT WARRANTIES OR CONDITIONS OF ANY KIND, either express or implied.
 *  See the License for the specific language governing permissions and
 *  limitations under the License.
 */

package org.apache.ratis.netty.server;

import org.apache.ratis.client.impl.ClientProtoUtils;
import org.apache.ratis.client.impl.DataStreamClientImpl.DataStreamOutputImpl;
import org.apache.ratis.conf.RaftProperties;
import org.apache.ratis.datastream.impl.DataStreamReplyByteBuffer;
import org.apache.ratis.datastream.impl.DataStreamRequestByteBuf;
import org.apache.ratis.io.StandardWriteOption;
import org.apache.ratis.io.WriteOption;
import org.apache.ratis.metrics.Timekeeper;
import org.apache.ratis.netty.metrics.NettyServerStreamRpcMetrics;
import org.apache.ratis.netty.metrics.NettyServerStreamRpcMetrics.RequestMetrics;
import org.apache.ratis.netty.metrics.NettyServerStreamRpcMetrics.RequestType;
import org.apache.ratis.proto.RaftProtos.CommitInfoProto;
import org.apache.ratis.proto.RaftProtos.DataStreamPacketHeaderProto.Type;
import org.apache.ratis.proto.RaftProtos.RaftClientRequestProto;
import org.apache.ratis.protocol.ClientId;
import org.apache.ratis.protocol.ClientInvocationId;
import org.apache.ratis.protocol.DataStreamReply;
import org.apache.ratis.protocol.RaftClientReply;
import org.apache.ratis.protocol.RaftClientRequest;
import org.apache.ratis.protocol.RaftGroupId;
import org.apache.ratis.protocol.RaftPeer;
import org.apache.ratis.protocol.RaftPeerId;
import org.apache.ratis.protocol.RoutingTable;
import org.apache.ratis.protocol.exceptions.AlreadyExistsException;
import org.apache.ratis.protocol.exceptions.DataStreamException;
import org.apache.ratis.server.RaftConfiguration;
import org.apache.ratis.server.RaftServer;
import org.apache.ratis.server.RaftServer.Division;
import org.apache.ratis.server.RaftServerConfigKeys;
import org.apache.ratis.statemachine.StateMachine;
import org.apache.ratis.statemachine.StateMachine.DataStream;
import org.apache.ratis.statemachine.StateMachine.DataChannel;
import org.apache.ratis.thirdparty.io.netty.buffer.ByteBuf;
import org.apache.ratis.thirdparty.io.netty.channel.ChannelHandlerContext;
import org.apache.ratis.thirdparty.io.netty.channel.ChannelId;
import org.apache.ratis.util.ConcurrentUtils;
import org.apache.ratis.util.JavaUtils;
import org.apache.ratis.util.MemoizedSupplier;
import org.apache.ratis.util.Preconditions;
import org.apache.ratis.util.ReferenceCountedObject;
import org.apache.ratis.util.TimeDuration;
import org.apache.ratis.util.TimeoutExecutor;
import org.apache.ratis.util.UncheckedAutoCloseable;
import org.apache.ratis.util.function.CheckedBiFunction;
import org.slf4j.Logger;
import org.slf4j.LoggerFactory;

import java.io.IOException;
import java.nio.ByteBuffer;
import java.util.Collection;
import java.util.Collections;
import java.util.List;
import java.util.Optional;
import java.util.Set;
import java.util.concurrent.CompletableFuture;
import java.util.concurrent.CompletionException;
import java.util.concurrent.Executor;
import java.util.concurrent.ExecutorService;
import java.util.concurrent.atomic.AtomicReference;
import java.util.function.Function;
import java.util.stream.Collectors;
import java.util.stream.Stream;

public class DataStreamManagement {
  public static final Logger LOG = LoggerFactory.getLogger(DataStreamManagement.class);

  static class LocalStream {
    private final CompletableFuture<DataStream> streamFuture;
    private final AtomicReference<CompletableFuture<Long>> writeFuture;
    private final RequestMetrics metrics;

    LocalStream(CompletableFuture<DataStream> streamFuture, RequestMetrics metrics) {
      this.streamFuture = streamFuture;
      this.writeFuture = new AtomicReference<>(streamFuture.thenApply(s -> 0L));
      this.metrics = metrics;
    }

    CompletableFuture<Long> write(ByteBuf buf, Iterable<WriteOption> options,
                                  Executor executor) {
      final Timekeeper.Context context = metrics.start();
      return composeAsync(writeFuture, executor,
          n -> streamFuture.thenCompose(stream -> writeToAsync(buf, options, stream, executor)
              .whenComplete((l, e) -> metrics.stop(context, e == null))));
    }

    void cleanUp() {
      streamFuture.thenAccept(DataStream::cleanUp);
    }
  }

  static class RemoteStream {
    private final DataStreamOutputImpl out;
    private final AtomicReference<CompletableFuture<DataStreamReply>> sendFuture
        = new AtomicReference<>(CompletableFuture.completedFuture(null));
    private final RequestMetrics metrics;

    RemoteStream(DataStreamOutputImpl out, RequestMetrics metrics) {
      this.metrics = metrics;
      this.out = out;
    }

    static Iterable<WriteOption> addFlush(List<WriteOption> original) {
      if (original.contains(StandardWriteOption.FLUSH)) {
        return original;
      }
      return Stream.concat(Stream.of(StandardWriteOption.FLUSH), original.stream())
          .collect(Collectors.toList());
    }

    CompletableFuture<DataStreamReply> write(DataStreamRequestByteBuf request, Executor executor) {
      final Timekeeper.Context context = metrics.start();
      return composeAsync(sendFuture, executor,
          n -> out.writeAsync(request.slice().retain(), addFlush(request.getWriteOptionList()))
              .whenComplete((l, e) -> metrics.stop(context, e == null)));
    }
  }

  static class StreamInfo {
    private final RaftClientRequest request;
    private final boolean primary;
    private final LocalStream local;
    private final Set<RemoteStream> remotes;
<<<<<<< HEAD
    private final Division division;
    @SuppressFBWarnings("NP_NULL_PARAM_DEREF")
    private final AtomicReference<CompletableFuture<Void>> previous
        = new AtomicReference<>(CompletableFuture.completedFuture(null));

    StreamInfo(RaftClientRequest request, boolean primary, CompletableFuture<DataStream> stream, Division division,
        CheckedBiFunction<RaftClientRequest, Set<RaftPeer>, Set<DataStreamOutputRpc>, IOException> getStreams)
        throws IOException {
      this.request = request;
      this.primary = primary;
      this.local = new LocalStream(stream);
      this.division = division;
      final Set<RaftPeer> successors = getSuccessors(division.getId());
      final Set<DataStreamOutputRpc> outs = getStreams.apply(request, successors);
      this.remotes = outs.stream().map(RemoteStream::new).collect(Collectors.toSet());
=======
    private final RaftServer server;
    private final AtomicReference<CompletableFuture<Void>> previous
        = new AtomicReference<>(CompletableFuture.completedFuture(null));

    StreamInfo(RaftClientRequest request, boolean primary, CompletableFuture<DataStream> stream, RaftServer server,
        CheckedBiFunction<RaftClientRequest, Set<RaftPeer>, Set<DataStreamOutputImpl>, IOException> getStreams,
        Function<RequestType, RequestMetrics> metricsConstructor)
        throws IOException {
      this.request = request;
      this.primary = primary;
      this.local = new LocalStream(stream, metricsConstructor.apply(RequestType.LOCAL_WRITE));
      this.server = server;
      final Set<RaftPeer> successors = getSuccessors(server.getId());
      final Set<DataStreamOutputImpl> outs = getStreams.apply(request, successors);
      this.remotes = outs.stream()
          .map(o -> new RemoteStream(o, metricsConstructor.apply(RequestType.REMOTE_WRITE)))
          .collect(Collectors.toSet());
>>>>>>> f4042442
    }

    AtomicReference<CompletableFuture<Void>> getPrevious() {
      return previous;
    }

    RaftClientRequest getRequest() {
      return request;
    }

    Division getDivision() {
      return division;
    }

    Collection<CommitInfoProto> getCommitInfos() {
      return getDivision().getCommitInfos();
    }

    boolean isPrimary() {
      return primary;
    }

    LocalStream getLocal() {
      return local;
    }

    <T> List<T> applyToRemotes(Function<RemoteStream, T> function) {
      return remotes.isEmpty()?Collections.emptyList(): remotes.stream().map(function).collect(Collectors.toList());
    }

    @Override
    public String toString() {
      return JavaUtils.getClassSimpleName(getClass()) + ":" + request;
    }

    private Set<RaftPeer> getSuccessors(RaftPeerId peerId) {
      final RaftConfiguration conf = getDivision().getRaftConf();
      final RoutingTable routingTable = request.getRoutingTable();

      if (routingTable != null) {
        return routingTable.getSuccessors(peerId).stream().map(conf::getPeer).collect(Collectors.toSet());
      }

      if (isPrimary()) {
        // Default start topology
        // get the other peers from the current configuration
        return conf.getCurrentPeers().stream()
            .filter(p -> !p.getId().equals(division.getId()))
            .collect(Collectors.toSet());
      }

      return Collections.emptySet();
    }
  }

  private final RaftServer server;
  private final String name;

  private final StreamMap<StreamInfo> streams = new StreamMap<>();
  private final ChannelMap channels;
  private final ExecutorService requestExecutor;
  private final ExecutorService writeExecutor;

  private final NettyServerStreamRpcMetrics nettyServerStreamRpcMetrics;

  DataStreamManagement(RaftServer server, NettyServerStreamRpcMetrics metrics) {
    this.server = server;
    this.name = server.getId() + "-" + JavaUtils.getClassSimpleName(getClass());

    this.channels = new ChannelMap();
    final RaftProperties properties = server.getProperties();
    final boolean useCachedThreadPool = RaftServerConfigKeys.DataStream.asyncRequestThreadPoolCached(properties);
    this.requestExecutor = ConcurrentUtils.newThreadPoolWithMax(useCachedThreadPool,
          RaftServerConfigKeys.DataStream.asyncRequestThreadPoolSize(properties),
          name + "-request-");
    this.writeExecutor = ConcurrentUtils.newThreadPoolWithMax(useCachedThreadPool,
          RaftServerConfigKeys.DataStream.asyncWriteThreadPoolSize(properties),
          name + "-write-");

    this.nettyServerStreamRpcMetrics = metrics;
  }

  void shutdown() {
    ConcurrentUtils.shutdownAndWait(TimeDuration.ONE_SECOND, requestExecutor,
        timeout -> LOG.warn("{}: requestExecutor shutdown timeout in {}", this, timeout));
    ConcurrentUtils.shutdownAndWait(TimeDuration.ONE_SECOND, writeExecutor,
        timeout -> LOG.warn("{}: writeExecutor shutdown timeout in {}", this, timeout));
  }

  private CompletableFuture<DataStream> stream(RaftClientRequest request, StateMachine stateMachine) {
    final RequestMetrics metrics = getMetrics().newRequestMetrics(RequestType.STATE_MACHINE_STREAM);
    final Timekeeper.Context context = metrics.start();
    return stateMachine.data().stream(request)
        .whenComplete((r, e) -> metrics.stop(context, e == null));
  }

  private CompletableFuture<DataStream> computeDataStreamIfAbsent(RaftClientRequest request) throws IOException {
    final Division division = server.getDivision(request.getRaftGroupId());
    final ClientInvocationId invocationId = ClientInvocationId.valueOf(request);
    final CompletableFuture<DataStream> created = new CompletableFuture<>();
    final CompletableFuture<DataStream> returned = division.getDataStreamMap()
        .computeIfAbsent(invocationId, key -> created);
    if (returned != created) {
      throw new AlreadyExistsException("A DataStream already exists for " + invocationId);
    }
    stream(request, division.getStateMachine()).whenComplete(JavaUtils.asBiConsumer(created));
    return created;
  }

  private StreamInfo newStreamInfo(ByteBuf buf,
      CheckedBiFunction<RaftClientRequest, Set<RaftPeer>, Set<DataStreamOutputImpl>, IOException> getStreams) {
    try {
      final RaftClientRequest request = ClientProtoUtils.toRaftClientRequest(
          RaftClientRequestProto.parseFrom(buf.nioBuffer()));
      final boolean isPrimary = server.getId().equals(request.getServerId());
<<<<<<< HEAD
      final Division division = server.getDivision(request.getRaftGroupId());
      return new StreamInfo(request, isPrimary, computeDataStreamIfAbsent(request), division, getStreams);
=======
      return new StreamInfo(request, isPrimary, computeDataStreamIfAbsent(request), server, getStreams,
          getMetrics()::newRequestMetrics);
>>>>>>> f4042442
    } catch (Throwable e) {
      throw new CompletionException(e);
    }
  }

  static <T> CompletableFuture<T> composeAsync(AtomicReference<CompletableFuture<T>> future, Executor executor,
      Function<T, CompletableFuture<T>> function) {
    return future.updateAndGet(previous -> previous.thenComposeAsync(function, executor));
  }

  static CompletableFuture<Long> writeToAsync(ByteBuf buf,
                                              Iterable<WriteOption> options,
                                              DataStream stream,
      Executor defaultExecutor) {
    final Executor e = Optional.ofNullable(stream.getExecutor()).orElse(defaultExecutor);
    return CompletableFuture.supplyAsync(() -> writeTo(buf, options, stream), e);
  }

  static long writeTo(ByteBuf buf, Iterable<WriteOption> options,
                      DataStream stream) {
    final DataChannel channel = stream.getDataChannel();
    long byteWritten = 0;
    for (ByteBuffer buffer : buf.nioBuffers()) {
      final ReferenceCountedObject<ByteBuffer> wrapped = ReferenceCountedObject.wrap(
          buffer, buf::retain, ignored -> buf.release());
      try(UncheckedAutoCloseable ignore = wrapped.retainAndReleaseOnClose()) {
        byteWritten += channel.write(wrapped);
      } catch (Throwable t) {
        throw new CompletionException(t);
      }
    }

    if (WriteOption.containsOption(options, StandardWriteOption.SYNC)) {
      try {
        channel.force(false);
      } catch (IOException e) {
        throw new CompletionException(e);
      }
    }

    if (WriteOption.containsOption(options, StandardWriteOption.CLOSE)) {
      close(stream);
    }
    return byteWritten;
  }

  static void close(DataStream stream) {
    try {
      stream.getDataChannel().close();
    } catch (IOException e) {
      throw new CompletionException("Failed to close " + stream, e);
    }
  }

  static DataStreamReplyByteBuffer newDataStreamReplyByteBuffer(DataStreamRequestByteBuf request,
      RaftClientReply reply) {
    final ByteBuffer buffer = ClientProtoUtils.toRaftClientReplyProto(reply).toByteString().asReadOnlyByteBuffer();
    return DataStreamReplyByteBuffer.newBuilder()
        .setDataStreamPacket(request)
        .setBuffer(buffer)
        .setSuccess(reply.isSuccess())
        .build();
  }

  static void sendReply(List<CompletableFuture<DataStreamReply>> remoteWrites,
      DataStreamRequestByteBuf request, long bytesWritten, Collection<CommitInfoProto> commitInfos,
      ChannelHandlerContext ctx) {
    final boolean success = checkSuccessRemoteWrite(remoteWrites, bytesWritten, request);
    final DataStreamReplyByteBuffer.Builder builder = DataStreamReplyByteBuffer.newBuilder()
        .setDataStreamPacket(request)
        .setSuccess(success)
        .setCommitInfos(commitInfos);
    if (success) {
      builder.setBytesWritten(bytesWritten);
    }
    ctx.writeAndFlush(builder.build());
  }

  static void replyDataStreamException(RaftServer server, Throwable cause, RaftClientRequest raftClientRequest,
      DataStreamRequestByteBuf request, ChannelHandlerContext ctx) {
    final RaftClientReply reply = RaftClientReply.newBuilder()
        .setRequest(raftClientRequest)
        .setException(new DataStreamException(server.getId(), cause))
        .build();
    sendDataStreamException(cause, request, reply, ctx);
  }

  void replyDataStreamException(Throwable cause, DataStreamRequestByteBuf request, ChannelHandlerContext ctx) {
    final RaftClientReply reply = RaftClientReply.newBuilder()
        .setClientId(ClientId.emptyClientId())
        .setServerId(server.getId())
        .setGroupId(RaftGroupId.emptyGroupId())
        .setException(new DataStreamException(server.getId(), cause))
        .build();
    sendDataStreamException(cause, request, reply, ctx);
  }

  static void sendDataStreamException(Throwable throwable, DataStreamRequestByteBuf request, RaftClientReply reply,
      ChannelHandlerContext ctx) {
    LOG.warn("Failed to process {}",  request, throwable);
    try {
      ctx.writeAndFlush(newDataStreamReplyByteBuffer(request, reply));
    } catch (Throwable t) {
      LOG.warn("Failed to sendDataStreamException {} for {}", throwable, request, t);
    } finally {
      request.release();
    }
  }

  void cleanUp(Set<ClientInvocationId> ids) {
    for (ClientInvocationId clientInvocationId : ids) {
      Optional.ofNullable(streams.remove(clientInvocationId))
          .map(StreamInfo::getLocal)
          .ifPresent(LocalStream::cleanUp);
    }
  }

  void cleanUpOnChannelInactive(ChannelId channelId, TimeDuration channelInactiveGracePeriod) {
    // Delayed memory garbage cleanup
    Optional.ofNullable(channels.remove(channelId)).ifPresent(ids -> {
      LOG.info("Channel {} is inactive, cleanup clientInvocationIds={}", channelId, ids);
      TimeoutExecutor.getInstance().onTimeout(channelInactiveGracePeriod, () -> cleanUp(ids),
          LOG, () -> "Timeout check failed, clientInvocationIds=" + ids);
    });
  }

  void read(DataStreamRequestByteBuf request, ChannelHandlerContext ctx,
      CheckedBiFunction<RaftClientRequest, Set<RaftPeer>, Set<DataStreamOutputImpl>, IOException> getStreams) {
    LOG.debug("{}: read {}", this, request);
    try {
      readImpl(request, ctx, getStreams);
    } catch (Throwable t) {
<<<<<<< HEAD
      buf.release();
      removeDataStream(ClientInvocationId.valueOf(request.getClientId(), request.getStreamId()), null);
      throw t;
    }
  }

  private void removeDataStream(ClientInvocationId invocationId, StreamInfo info) {
    final StreamInfo removed = streams.remove(invocationId);
    if (info == null) {
      info = removed;
    }
    if (info != null) {
      info.getDivision().getDataStreamMap().remove(invocationId);
    }
  }

  private void readImpl(DataStreamRequestByteBuf request, ChannelHandlerContext ctx, ByteBuf buf,
      CheckedBiFunction<RaftClientRequest, Set<RaftPeer>, Set<DataStreamOutputRpc>, IOException> getStreams) {
    boolean close = WriteOption.containsOption(request.getWriteOptions(), StandardWriteOption.CLOSE);
=======
      replyDataStreamException(t, request, ctx);
    }
  }

  private void readImpl(DataStreamRequestByteBuf request, ChannelHandlerContext ctx,
      CheckedBiFunction<RaftClientRequest, Set<RaftPeer>, Set<DataStreamOutputImpl>, IOException> getStreams) {
    final boolean close = request.getWriteOptionList().contains(StandardWriteOption.CLOSE);
>>>>>>> f4042442
    ClientInvocationId key =  ClientInvocationId.valueOf(request.getClientId(), request.getStreamId());

    // add to ChannelMap
    final ChannelId channelId = ctx.channel().id();
    channels.add(channelId, key);

    final StreamInfo info;
    if (request.getType() == Type.STREAM_HEADER) {
      final MemoizedSupplier<StreamInfo> supplier = JavaUtils.memoize(
          () -> newStreamInfo(request.slice(), getStreams));
      info = streams.computeIfAbsent(key, id -> supplier.get());
      if (!supplier.isInitialized()) {
<<<<<<< HEAD
=======
        final StreamInfo removed = streams.remove(key);
        removed.getLocal().cleanUp();
>>>>>>> f4042442
        throw new IllegalStateException("Failed to create a new stream for " + request
            + " since a stream already exists Key: " + key + " StreamInfo:" + info);
      }
      getMetrics().onRequestCreate(RequestType.HEADER);
    } else if (close) {
      info = Optional.ofNullable(streams.remove(key)).orElseThrow(
          () -> new IllegalStateException("Failed to remove StreamInfo for " + request));
    } else {
      info = Optional.ofNullable(streams.get(key)).orElseThrow(
          () -> new IllegalStateException("Failed to get StreamInfo for " + request));
    }

    final CompletableFuture<Long> localWrite;
    final List<CompletableFuture<DataStreamReply>> remoteWrites;
    if (request.getType() == Type.STREAM_HEADER) {
      localWrite = CompletableFuture.completedFuture(0L);
      remoteWrites = Collections.emptyList();
    } else if (request.getType() == Type.STREAM_DATA) {
      localWrite = info.getLocal().write(request.slice(), request.getWriteOptionList(), writeExecutor);
      remoteWrites = info.applyToRemotes(out -> out.write(request, requestExecutor));
    } else {
      throw new IllegalStateException(this + ": Unexpected type " + request.getType() + ", request=" + request);
    }

    composeAsync(info.getPrevious(), requestExecutor, n -> JavaUtils.allOf(remoteWrites)
        .thenCombineAsync(localWrite, (v, bytesWritten) -> {
          if (request.getType() == Type.STREAM_HEADER
              || request.getType() == Type.STREAM_DATA
              || close) {
            sendReply(remoteWrites, request, bytesWritten, info.getCommitInfos(), ctx);
          } else {
            throw new IllegalStateException(this + ": Unexpected type " + request.getType() + ", request=" + request);
          }
          return null;
        }, requestExecutor)).whenComplete((v, exception) -> {
      try {
        if (exception != null) {
<<<<<<< HEAD
          removeDataStream(key, info);
=======
          final StreamInfo removed = streams.remove(key);
>>>>>>> f4042442
          replyDataStreamException(server, exception, info.getRequest(), request, ctx);
          removed.getLocal().cleanUp();
        }
      } finally {
        request.release();
        channels.remove(channelId, key);
      }
    });
  }

  static void assertReplyCorrespondingToRequest(
      final DataStreamRequestByteBuf request, final DataStreamReply reply) {
    Preconditions.assertTrue(request.getClientId().equals(reply.getClientId()));
    Preconditions.assertTrue(request.getType() == reply.getType());
    Preconditions.assertTrue(request.getStreamId() == reply.getStreamId());
    Preconditions.assertTrue(request.getStreamOffset() == reply.getStreamOffset());
  }

  static boolean checkSuccessRemoteWrite(List<CompletableFuture<DataStreamReply>> replyFutures, long bytesWritten,
      final DataStreamRequestByteBuf request) {
    for (CompletableFuture<DataStreamReply> replyFuture : replyFutures) {
      final DataStreamReply reply = replyFuture.join();
      assertReplyCorrespondingToRequest(request, reply);
      if (!reply.isSuccess()) {
        LOG.warn("reply is not success, request: {}", request);
        return false;
      }
      if (reply.getBytesWritten() != bytesWritten) {
        LOG.warn(
            "reply written bytes not match, local size: {} remote size: {} request: {}",
            bytesWritten, reply.getBytesWritten(), request);
        return false;
      }
    }
    return true;
  }

  NettyServerStreamRpcMetrics getMetrics() {
    return nettyServerStreamRpcMetrics;
  }

  @Override
  public String toString() {
    return name;
  }
}<|MERGE_RESOLUTION|>--- conflicted
+++ resolved
@@ -140,41 +140,23 @@
     private final boolean primary;
     private final LocalStream local;
     private final Set<RemoteStream> remotes;
-<<<<<<< HEAD
     private final Division division;
-    @SuppressFBWarnings("NP_NULL_PARAM_DEREF")
     private final AtomicReference<CompletableFuture<Void>> previous
         = new AtomicReference<>(CompletableFuture.completedFuture(null));
 
     StreamInfo(RaftClientRequest request, boolean primary, CompletableFuture<DataStream> stream, Division division,
-        CheckedBiFunction<RaftClientRequest, Set<RaftPeer>, Set<DataStreamOutputRpc>, IOException> getStreams)
-        throws IOException {
-      this.request = request;
-      this.primary = primary;
-      this.local = new LocalStream(stream);
-      this.division = division;
-      final Set<RaftPeer> successors = getSuccessors(division.getId());
-      final Set<DataStreamOutputRpc> outs = getStreams.apply(request, successors);
-      this.remotes = outs.stream().map(RemoteStream::new).collect(Collectors.toSet());
-=======
-    private final RaftServer server;
-    private final AtomicReference<CompletableFuture<Void>> previous
-        = new AtomicReference<>(CompletableFuture.completedFuture(null));
-
-    StreamInfo(RaftClientRequest request, boolean primary, CompletableFuture<DataStream> stream, RaftServer server,
         CheckedBiFunction<RaftClientRequest, Set<RaftPeer>, Set<DataStreamOutputImpl>, IOException> getStreams,
         Function<RequestType, RequestMetrics> metricsConstructor)
         throws IOException {
       this.request = request;
       this.primary = primary;
       this.local = new LocalStream(stream, metricsConstructor.apply(RequestType.LOCAL_WRITE));
-      this.server = server;
-      final Set<RaftPeer> successors = getSuccessors(server.getId());
+      this.division = division;
+      final Set<RaftPeer> successors = getSuccessors(division.getId());
       final Set<DataStreamOutputImpl> outs = getStreams.apply(request, successors);
       this.remotes = outs.stream()
           .map(o -> new RemoteStream(o, metricsConstructor.apply(RequestType.REMOTE_WRITE)))
           .collect(Collectors.toSet());
->>>>>>> f4042442
     }
 
     AtomicReference<CompletableFuture<Void>> getPrevious() {
@@ -290,13 +272,9 @@
       final RaftClientRequest request = ClientProtoUtils.toRaftClientRequest(
           RaftClientRequestProto.parseFrom(buf.nioBuffer()));
       final boolean isPrimary = server.getId().equals(request.getServerId());
-<<<<<<< HEAD
       final Division division = server.getDivision(request.getRaftGroupId());
-      return new StreamInfo(request, isPrimary, computeDataStreamIfAbsent(request), division, getStreams);
-=======
-      return new StreamInfo(request, isPrimary, computeDataStreamIfAbsent(request), server, getStreams,
+      return new StreamInfo(request, isPrimary, computeDataStreamIfAbsent(request), division, getStreams,
           getMetrics()::newRequestMetrics);
->>>>>>> f4042442
     } catch (Throwable e) {
       throw new CompletionException(e);
     }
@@ -429,10 +407,8 @@
     try {
       readImpl(request, ctx, getStreams);
     } catch (Throwable t) {
-<<<<<<< HEAD
-      buf.release();
+      replyDataStreamException(t, request, ctx);
       removeDataStream(ClientInvocationId.valueOf(request.getClientId(), request.getStreamId()), null);
-      throw t;
     }
   }
 
@@ -443,21 +419,13 @@
     }
     if (info != null) {
       info.getDivision().getDataStreamMap().remove(invocationId);
-    }
-  }
-
-  private void readImpl(DataStreamRequestByteBuf request, ChannelHandlerContext ctx, ByteBuf buf,
-      CheckedBiFunction<RaftClientRequest, Set<RaftPeer>, Set<DataStreamOutputRpc>, IOException> getStreams) {
-    boolean close = WriteOption.containsOption(request.getWriteOptions(), StandardWriteOption.CLOSE);
-=======
-      replyDataStreamException(t, request, ctx);
+      info.getLocal().cleanUp();
     }
   }
 
   private void readImpl(DataStreamRequestByteBuf request, ChannelHandlerContext ctx,
       CheckedBiFunction<RaftClientRequest, Set<RaftPeer>, Set<DataStreamOutputImpl>, IOException> getStreams) {
     final boolean close = request.getWriteOptionList().contains(StandardWriteOption.CLOSE);
->>>>>>> f4042442
     ClientInvocationId key =  ClientInvocationId.valueOf(request.getClientId(), request.getStreamId());
 
     // add to ChannelMap
@@ -470,11 +438,6 @@
           () -> newStreamInfo(request.slice(), getStreams));
       info = streams.computeIfAbsent(key, id -> supplier.get());
       if (!supplier.isInitialized()) {
-<<<<<<< HEAD
-=======
-        final StreamInfo removed = streams.remove(key);
-        removed.getLocal().cleanUp();
->>>>>>> f4042442
         throw new IllegalStateException("Failed to create a new stream for " + request
             + " since a stream already exists Key: " + key + " StreamInfo:" + info);
       }
@@ -512,13 +475,8 @@
         }, requestExecutor)).whenComplete((v, exception) -> {
       try {
         if (exception != null) {
-<<<<<<< HEAD
+          replyDataStreamException(server, exception, info.getRequest(), request, ctx);
           removeDataStream(key, info);
-=======
-          final StreamInfo removed = streams.remove(key);
->>>>>>> f4042442
-          replyDataStreamException(server, exception, info.getRequest(), request, ctx);
-          removed.getLocal().cleanUp();
         }
       } finally {
         request.release();
