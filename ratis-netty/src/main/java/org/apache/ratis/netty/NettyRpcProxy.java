--- conflicted
+++ resolved
@@ -50,10 +50,10 @@
 public class NettyRpcProxy implements Closeable {
 
   public static class PeerMap extends PeerProxyMap<NettyRpcProxy> {
-<<<<<<< HEAD
 
     private static final EventLoopGroup group = initClientEventLoop();
-
+    private final RaftProperties properties;
+    
     private static EventLoopGroup initClientEventLoop() {
       try {
         return new EpollEventLoopGroup();
@@ -61,10 +61,6 @@
         return new NioEventLoopGroup();
       }
     }
-=======
-    private final EventLoopGroup group = new NioEventLoopGroup();
-    private final RaftProperties properties;
->>>>>>> 92fabbcc
 
     public PeerMap(String name, RaftProperties properties) {
       super(name);
