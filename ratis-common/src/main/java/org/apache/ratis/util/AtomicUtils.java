/**
 * Licensed to the Apache Software Foundation (ASF) under one
 * or more contributor license agreements.  See the NOTICE file
 * distributed with this work for additional information
 * regarding copyright ownership.  The ASF licenses this file
 * to you under the Apache License, Version 2.0 (the
 * "License"); you may not use this file except in compliance
 * with the License.  You may obtain a copy of the License at
 *
 *     http://www.apache.org/licenses/LICENSE-2.0
 *
 * Unless required by applicable law or agreed to in writing, software
 * distributed under the License is distributed on an "AS IS" BASIS,
 * WITHOUT WARRANTIES OR CONDITIONS OF ANY KIND, either express or implied.
 * See the License for the specific language governing permissions and
 * limitations under the License.
 */
package org.apache.ratis.util;

import java.util.concurrent.atomic.AtomicLong;

/**
 * Utilities related to atomic operations.
 */
<<<<<<< HEAD
public final class AtomicUtils {
  private AtomicUtils() {
  }
=======
public interface AtomicUtils {
>>>>>>> 76963af6

  /**
   * Updates a AtomicLong which is supposed to maintain the minimum values. This method is not
   * synchronized but is thread-safe.
   */
  static void updateMin(AtomicLong min, long value) {
    while (true) {
      long cur = min.get();
      if (value >= cur) {
        break;
      }

      if (min.compareAndSet(cur, value)) {
        break;
      }
    }
  }

  /**
   * Updates a AtomicLong which is supposed to maintain the maximum values. This method is not
   * synchronized but is thread-safe.
   */
  static void updateMax(AtomicLong max, long value) {
    while (true) {
      long cur = max.get();
      if (value <= cur) {
        break;
      }

      if (max.compareAndSet(cur, value)) {
        break;
      }
    }
  }

}<|MERGE_RESOLUTION|>--- conflicted
+++ resolved
@@ -22,13 +22,7 @@
 /**
  * Utilities related to atomic operations.
  */
-<<<<<<< HEAD
-public final class AtomicUtils {
-  private AtomicUtils() {
-  }
-=======
 public interface AtomicUtils {
->>>>>>> 76963af6
 
   /**
    * Updates a AtomicLong which is supposed to maintain the minimum values. This method is not
