--- conflicted
+++ resolved
@@ -139,13 +139,8 @@
 
   /** Start this monitor. */
   public void start() {
-<<<<<<< HEAD
-    final MemoizedSupplier<Thread> supplier = JavaUtils.memoize(() ->
-        Daemon.newBuilder().setName("JvmPauseMonitor").setRunnable(this::run).build());
-=======
     final MemoizedSupplier<Thread> supplier = JavaUtils.memoize(() -> Daemon.newBuilder()
         .setName("JvmPauseMonitor" + THREAD_COUNT.getAndIncrement()).setRunnable(this::run).build());
->>>>>>> a04bf69c
     Optional.of(threadRef.updateAndGet(previous -> Optional.ofNullable(previous).orElseGet(supplier)))
         .filter(t -> supplier.isInitialized())
         .ifPresent(Thread::start);
