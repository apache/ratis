--- conflicted
+++ resolved
@@ -31,11 +31,7 @@
 
   abstract class StaticResolution {
     /** Host -> resolved name */
-<<<<<<< HEAD
-    private static Map<String, String> hostToResolved = new ConcurrentHashMap<>();
-=======
     private static final Map<String, String> HOST_TO_RESOLVED = new ConcurrentHashMap<>();
->>>>>>> 76963af6
 
     /** Adds a static resolution for host. */
     public static void put(String host, String resolvedName) {
