--- conflicted
+++ resolved
@@ -61,11 +61,7 @@
   }
 
   final class Classes {
-<<<<<<< HEAD
-    private static Class<?>[] emptyArray = {};
-=======
     private static final Class<?>[] EMPTY_ARRAY = {};
->>>>>>> 76963af6
 
     private static final Map<ClassLoader, Map<String, WeakReference<Class<?>>>>
         CLASSES = new WeakHashMap<>();
@@ -79,18 +75,8 @@
      */
     private static final class NegativeCacheSentinel {}
 
-<<<<<<< HEAD
-    private static ClassLoader classLoader;
-    static {
-      classLoader = Thread.currentThread().getContextClassLoader();
-      if (classLoader == null) {
-        classLoader = ReflectionUtils.class.getClassLoader();
-      }
-    }
-=======
     private static final ClassLoader CLASS_LOADER = Optional.ofNullable(
             Thread.currentThread().getContextClassLoader()).orElseGet(ReflectionUtils.class::getClassLoader);
->>>>>>> 76963af6
 
     private static Map<String, WeakReference<Class<?>>> getClassMap() {
       Map<String, WeakReference<Class<?>>> map;
