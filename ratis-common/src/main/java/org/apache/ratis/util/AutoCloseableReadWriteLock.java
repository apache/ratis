/*
 * Licensed to the Apache Software Foundation (ASF) under one
 * or more contributor license agreements.  See the NOTICE file
 * distributed with this work for additional information
 * regarding copyright ownership.  The ASF licenses this file
 * to you under the Apache License, Version 2.0 (the
 * "License"); you may not use this file except in compliance
 * with the License.  You may obtain a copy of the License at
 *
 *     http://www.apache.org/licenses/LICENSE-2.0
 *
 * Unless required by applicable law or agreed to in writing, software
 * distributed under the License is distributed on an "AS IS" BASIS,
 * WITHOUT WARRANTIES OR CONDITIONS OF ANY KIND, either express or implied.
 * See the License for the specific language governing permissions and
 * limitations under the License.
 */
package org.apache.ratis.util;

import java.util.concurrent.atomic.AtomicInteger;
import java.util.concurrent.locks.ReentrantReadWriteLock;
import java.util.function.Consumer;

public class AutoCloseableReadWriteLock {
  private final Object name;
  private final ReentrantReadWriteLock lock = new ReentrantReadWriteLock(true);
  private final AtomicInteger depth = new AtomicInteger();

  public AutoCloseableReadWriteLock(Object name) {
    this.name = name;
  }

  public AutoCloseableLock readLock(StackTraceElement caller, Consumer<String> log) {
    final AutoCloseableLock readLock = AutoCloseableLock.acquire(lock.readLock(),
        () -> logLocking(caller, true, false, log));

    logLocking(caller, true, true, log);
    return readLock;
  }

  public AutoCloseableLock writeLock(StackTraceElement caller, Consumer<String> log) {
    final AutoCloseableLock writeLock = AutoCloseableLock.acquire(lock.writeLock(),
        () -> logLocking(caller, false, false, log));

    logLocking(caller, false, true, log);
    return writeLock;
  }

<<<<<<< HEAD
  private void logLocking(Object objectName, StackTraceElement caller, boolean read, boolean acquire,
                          Consumer<String> log) {
=======
  private void logLocking(StackTraceElement caller, boolean read, boolean acquire, Consumer<String> log) {
>>>>>>> 76963af6
    if (caller != null && log != null) {
      final int d = acquire? depth.getAndIncrement(): depth.decrementAndGet();
      final StringBuilder b = new StringBuilder();
      for(int i = 0; i < d; i++) {
        b.append("  ");
      }
      if (objectName != null) {
        b.append(objectName).append(": ");
      }
      b.append(read? "readLock ": "writeLock ")
          .append(acquire ? "ACQUIRED ": "RELEASED ")
          .append(depth).append(" by ");
      final String className = caller.getClassName();
      final int i = className.lastIndexOf('.');
      b.append(i >= 0? className.substring(i + 1): className).append(".").append(caller.getMethodName());
      log.accept(b.toString());
    }
  }
}<|MERGE_RESOLUTION|>--- conflicted
+++ resolved
@@ -46,12 +46,7 @@
     return writeLock;
   }
 
-<<<<<<< HEAD
-  private void logLocking(Object objectName, StackTraceElement caller, boolean read, boolean acquire,
-                          Consumer<String> log) {
-=======
   private void logLocking(StackTraceElement caller, boolean read, boolean acquire, Consumer<String> log) {
->>>>>>> 76963af6
     if (caller != null && log != null) {
       final int d = acquire? depth.getAndIncrement(): depth.decrementAndGet();
       final StringBuilder b = new StringBuilder();
