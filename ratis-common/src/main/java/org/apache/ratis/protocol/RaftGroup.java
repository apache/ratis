/**
 * Licensed to the Apache Software Foundation (ASF) under one
 * or more contributor license agreements.  See the NOTICE file
 * distributed with this work for additional information
 * regarding copyright ownership.  The ASF licenses this file
 * to you under the Apache License, Version 2.0 (the
 * "License"); you may not use this file except in compliance
 * with the License.  You may obtain a copy of the License at
 *
 *     http://www.apache.org/licenses/LICENSE-2.0
 *
 * Unless required by applicable law or agreed to in writing, software
 * distributed under the License is distributed on an "AS IS" BASIS,
 * WITHOUT WARRANTIES OR CONDITIONS OF ANY KIND, either express or implied.
 * See the License for the specific language governing permissions and
 * limitations under the License.
 */
package org.apache.ratis.protocol;

import org.apache.ratis.util.Preconditions;

import java.util.*;

/**
 * Description of a raft group, which has a unique {@link RaftGroupId} and a collection of {@link RaftPeer}.
 *
 * This is a value-based class.
 */
public final class RaftGroup {
<<<<<<< HEAD
  private static RaftGroup emptyGroup = new RaftGroup();
=======
  private static final RaftGroup EMPTY_GROUP = new RaftGroup();
>>>>>>> 76963af6

  public static RaftGroup emptyGroup() {
    return emptyGroup;
  }

  /** @return a group with the given id and peers. */
  public static RaftGroup valueOf(RaftGroupId groupId, RaftPeer... peers) {
    return new RaftGroup(groupId, peers == null || peers.length == 0? Collections.emptyList(): Arrays.asList(peers));
  }

  /** @return a group with the given id and peers. */
  public static RaftGroup valueOf(RaftGroupId groupId, Collection<RaftPeer> peers) {
    return new RaftGroup(groupId, peers);
  }

  /** The group id */
  private final RaftGroupId groupId;
  /** The group of raft peers */
  private final Map<RaftPeerId, RaftPeer> peers;

  private RaftGroup() {
    this.groupId = RaftGroupId.emptyGroupId();
    this.peers = Collections.emptyMap();
  }

  private RaftGroup(RaftGroupId groupId, Collection<RaftPeer> peers) {
    this.groupId = Objects.requireNonNull(groupId, "groupId == null");
    Preconditions.assertTrue(!groupId.equals(emptyGroup.getGroupId()),
        () -> "Group Id " + groupId + " is reserved for the empty group.");

    if (peers == null || peers.isEmpty()) {
      this.peers = Collections.emptyMap();
    } else {
      final Map<RaftPeerId, RaftPeer> map = new HashMap<>();
      peers.forEach(p -> map.put(p.getId(), p));
      this.peers = Collections.unmodifiableMap(map);
    }
  }

  public RaftGroupId getGroupId() {
    return groupId;
  }

  public Collection<RaftPeer> getPeers() {
    return peers.values();
  }

  /** @return the peer with the given id if it is in this group; otherwise, return null. */
  public RaftPeer getPeer(RaftPeerId id) {
    return peers.get(Objects.requireNonNull(id, "id == null"));
  }

  @Override
  public int hashCode() {
    return groupId.hashCode();
  }

  @Override
  public boolean equals(Object obj) {
    if (this == obj) {
      return true;
    } else if (!(obj instanceof RaftGroup)) {
      return false;
    }
    final RaftGroup that = (RaftGroup)obj;
    return this.groupId.equals(that.groupId) && this.peers.equals(that.peers);
  }

  @Override
  public String toString() {
    return groupId + ":" + peers.values();
  }
}<|MERGE_RESOLUTION|>--- conflicted
+++ resolved
@@ -27,11 +27,7 @@
  * This is a value-based class.
  */
 public final class RaftGroup {
-<<<<<<< HEAD
-  private static RaftGroup emptyGroup = new RaftGroup();
-=======
   private static final RaftGroup EMPTY_GROUP = new RaftGroup();
->>>>>>> 76963af6
 
   public static RaftGroup emptyGroup() {
     return emptyGroup;
