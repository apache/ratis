--- conflicted
+++ resolved
@@ -30,10 +30,7 @@
 import org.apache.ratis.protocol.RaftPeer;
 import org.apache.ratis.protocol.RaftPeerId;
 import org.apache.ratis.server.RaftServerConfigKeys;
-<<<<<<< HEAD
 import org.apache.ratis.util.FileUtils;
-=======
->>>>>>> 45636823
 import org.apache.ratis.util.JavaUtils;
 import org.apache.ratis.util.Log4jUtils;
 import org.apache.ratis.util.TimeDuration;
@@ -268,7 +265,7 @@
       cluster.shutdown();
     }
   }
-  
+
   @Test
   public void testGroupRemoveWhenRename() throws Exception {
     final MiniRaftCluster cluster1 = getCluster(1);
