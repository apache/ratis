--- conflicted
+++ resolved
@@ -839,14 +839,8 @@
     // TODO: classes like RaftLog may throw uncaught exception during shutdown (e.g. write after close)
     ExitUtils.setTerminateOnUncaughtException(false);
 
-<<<<<<< HEAD
-    AtomicInteger count = new AtomicInteger(0);
-    final ExecutorService executor = Executors.newFixedThreadPool(servers.size(), (t) ->
-        Daemon.newBuilder().setName("MiniRaftCluster-" + count.incrementAndGet()).setRunnable(t).build());
-=======
     final ExecutorService executor = Executors.newFixedThreadPool(servers.size(), (t) ->
         Daemon.newBuilder().setName("MiniRaftCluster-" + THREAD_COUNT.incrementAndGet()).setRunnable(t).build());
->>>>>>> a04bf69c
     getServers().forEach(proxy -> executor.submit(() -> JavaUtils.runAsUnchecked(proxy::close)));
     try {
       executor.shutdown();
