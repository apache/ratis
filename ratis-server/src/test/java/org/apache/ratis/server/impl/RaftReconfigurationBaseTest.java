--- conflicted
+++ resolved
@@ -469,19 +469,9 @@
       final CompletableFuture<Void> setConf = new CompletableFuture<>();
       clientThread = new Thread(() -> {
         try(final RaftClient client = cluster.createClient(leaderId)) {
-<<<<<<< HEAD
           final RaftClientReply reply = client.admin().setConfiguration(c2.allPeersInNewConf);
           if (reply.isSuccess()) {
             setConf.complete(null);
-=======
-          for(int i = 0; clientRunning.get() && !setConf.isDone(); i++) {
-            final RaftClientReply reply = client.admin().setConfiguration(c2.allPeersInNewConf);
-            if (reply.isSuccess()) {
-              setConf.complete(null);
-              return;
-            }
-            LOG.info("setConf attempt #{} failed, {}", i, cluster.printServers());
->>>>>>> b8f050ea
           }
           LOG.info("setConf failed, {}", cluster.printServers());
         } catch(Exception e) {
@@ -524,7 +514,6 @@
         } catch(TimeoutException ignored) {
         }
 
-<<<<<<< HEAD
         // if setConf success, then verify the results
         // otherwise there's a chance that new servers received shutdown command from leader
         // thus setConf won't success. In that case, simply start new servers and try again.
@@ -538,11 +527,6 @@
       }
       // if setConf timeout but new servers are normal, then it's possibily a bug
       Assert.fail("setConf timeout abnormally");
-=======
-      // the client fails with the first leader, and then retry the same setConfiguration request
-      waitAndCheckNewConf(cluster, c2.allPeersInNewConf, 1, Collections.singletonList(leaderId));
-      setConf.get(2, TimeUnit.SECONDS);
->>>>>>> b8f050ea
     } finally {
       if (clientThread != null) {
         clientRunning.set(false);
