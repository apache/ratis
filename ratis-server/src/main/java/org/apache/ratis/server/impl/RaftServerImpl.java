--- conflicted
+++ resolved
@@ -974,15 +974,10 @@
     }
   }
 
-<<<<<<< HEAD
   public RaftClientReply snapshot(SnapshotRequest request) throws IOException {
-    return waitForReply(request, snapshotAsync(request));
-  }
-
-  public CompletableFuture<RaftClientReply> snapshotAsync(SnapshotRequest request) throws IOException {
-    //TODO(codings-dan) : implement snapshot manually in server
-    return null;
-=======
+    return waitForReply(request, takeSnapshotAsync(request));
+  }
+
   CompletableFuture<RaftClientReply> takeSnapshotAsync(SnapshotRequest request) throws IOException {
     LOG.info("{}: takeSnapshotAsync {}", getMemberId(), request);
     assertLifeCycleState(LifeCycle.States.RUNNING);
@@ -1012,7 +1007,6 @@
 
   SnapshotRequestHandler getSnapshotRequestHandler() {
     return snapshotRequestHandler;
->>>>>>> 94db58b9
   }
 
   public RaftClientReply setConfiguration(SetConfigurationRequest request) throws IOException {
