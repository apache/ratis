/*
 * Licensed to the Apache Software Foundation (ASF) under one
 * or more contributor license agreements.  See the NOTICE file
 * distributed with this work for additional information
 * regarding copyright ownership.  The ASF licenses this file
 * to you under the Apache License, Version 2.0 (the
 * "License"); you may not use this file except in compliance
 * with the License.  You may obtain a copy of the License at
 *
 *     http://www.apache.org/licenses/LICENSE-2.0
 *
 * Unless required by applicable law or agreed to in writing, software
 * distributed under the License is distributed on an "AS IS" BASIS,
 * WITHOUT WARRANTIES OR CONDITIONS OF ANY KIND, either express or implied.
 * See the License for the specific language governing permissions and
 * limitations under the License.
 */
package org.apache.ratis.server.impl;

import org.apache.ratis.conf.RaftProperties;
import org.apache.ratis.metrics.Timekeeper;
import org.apache.ratis.proto.RaftProtos.CommitInfoProto;
import org.apache.ratis.protocol.Message;
import org.apache.ratis.protocol.exceptions.StateMachineException;
import org.apache.ratis.server.RaftServerConfigKeys;
import org.apache.ratis.server.protocol.TermIndex;
import org.apache.ratis.server.raftlog.LogProtoUtils;
import org.apache.ratis.server.raftlog.RaftLog;
import org.apache.ratis.proto.RaftProtos.LogEntryProto;
import org.apache.ratis.server.raftlog.RaftLogIOException;
import org.apache.ratis.server.raftlog.RaftLogIndex;
import org.apache.ratis.statemachine.SnapshotInfo;
import org.apache.ratis.statemachine.StateMachine;
import org.apache.ratis.statemachine.SnapshotRetentionPolicy;
import org.apache.ratis.util.*;
import org.slf4j.Logger;
import org.slf4j.LoggerFactory;

import java.io.IOException;
import java.util.ArrayList;
import java.util.List;
import java.util.Objects;
import java.util.Optional;
import java.util.concurrent.CompletableFuture;
import java.util.concurrent.ExecutionException;
import java.util.concurrent.TimeUnit;
import java.util.concurrent.atomic.AtomicReference;
import java.util.function.Consumer;
import java.util.stream.LongStream;

/**
 * This class tracks the log entries that have been committed in a quorum and
 * applies them to the state machine. We let a separate thread do this work
 * asynchronously so that this will not block normal raft protocol.
 * <p>
 * If the auto log compaction is enabled, the state machine updater thread will
 * trigger a snapshot of the state machine by calling
 * {@link StateMachine#takeSnapshot} when the log size exceeds a limit.
 */
class StateMachineUpdater implements Runnable {
  static final Logger LOG = LoggerFactory.getLogger(StateMachineUpdater.class);

  enum State {
    RUNNING, STOP, RELOAD, EXCEPTION
  }

  private final Consumer<Object> infoIndexChange;
  private final Consumer<Object> debugIndexChange;
  private final String name;

  private final StateMachine stateMachine;
  private final RaftServerImpl server;
  private final RaftLog raftLog;

  private final Long autoSnapshotThreshold;
  private final boolean purgeUptoSnapshotIndex;

  private final Thread updater;
  private final AwaitForSignal awaitForSignal;

  private final RaftLogIndex appliedIndex;
  private final RaftLogIndex snapshotIndex;
  private final AtomicReference<Long> stopIndex = new AtomicReference<>();
  private volatile State state = State.RUNNING;

  private final SnapshotRetentionPolicy snapshotRetentionPolicy;

  private final MemoizedSupplier<StateMachineMetrics> stateMachineMetrics;

  private final Consumer<Long> appliedIndexConsumer;

  StateMachineUpdater(StateMachine stateMachine, RaftServerImpl server,
      ServerState serverState, long lastAppliedIndex, RaftProperties properties, Consumer<Long> appliedIndexConsumer) {
    this.name = serverState.getMemberId() + "-" + JavaUtils.getClassSimpleName(getClass());
    this.appliedIndexConsumer = appliedIndexConsumer;
    this.infoIndexChange = s -> LOG.info("{}: {}", name, s);
    this.debugIndexChange = s -> LOG.debug("{}: {}", name, s);

    this.stateMachine = stateMachine;
    this.server = server;
    this.raftLog = serverState.getLog();

    this.appliedIndex = new RaftLogIndex("appliedIndex", lastAppliedIndex);
    this.snapshotIndex = new RaftLogIndex("snapshotIndex", lastAppliedIndex);

    final boolean autoSnapshot = RaftServerConfigKeys.Snapshot.autoTriggerEnabled(properties);
    this.autoSnapshotThreshold = autoSnapshot? RaftServerConfigKeys.Snapshot.autoTriggerThreshold(properties): null;
    final int numSnapshotFilesRetained = RaftServerConfigKeys.Snapshot.retentionFileNum(properties);
    this.snapshotRetentionPolicy = new SnapshotRetentionPolicy() {
      @Override
      public int getNumSnapshotsRetained() {
        return numSnapshotFilesRetained;
      }
    };
    this.purgeUptoSnapshotIndex = RaftServerConfigKeys.Log.purgeUptoSnapshotIndex(properties);
<<<<<<< HEAD
    updater = Daemon.newBuilder().setName(name).setRunnable(this)
        .setUncaughtExceptionHandler(server.getUncaughtExceptionHandler()).build();
=======

    updater = Daemon.newBuilder().setName(name).setRunnable(this).build();
>>>>>>> a04bf69c
    this.awaitForSignal = new AwaitForSignal(name);
    this.stateMachineMetrics = MemoizedSupplier.valueOf(
        () -> StateMachineMetrics.getStateMachineMetrics(server, appliedIndex, stateMachine));
  }

  void start() {
    //wait for RaftServerImpl and ServerState constructors to complete
    stateMachineMetrics.get();
    updater.start();
    notifyAppliedIndex(appliedIndex.get());
  }

  private void stop() {
    state = State.STOP;
    try {
      stateMachine.close();
      if (stateMachineMetrics.isInitialized()) {
        stateMachineMetrics.get().unregister();
      }
    } catch(Throwable t) {
      LOG.warn(name + ": Failed to close " + JavaUtils.getClassSimpleName(stateMachine.getClass())
          + " " + stateMachine, t);
    }
  }

  /**
   * Stop the updater thread after all the committed transactions
   * have been applied to the state machine.
   */
  void stopAndJoin() throws InterruptedException {
    if (state == State.EXCEPTION) {
      stop();
      return;
    }
    if (stopIndex.compareAndSet(null, raftLog.getLastCommittedIndex())) {
      notifyUpdater();
      LOG.info("{}: set stopIndex = {}", this, stopIndex);
    }
    updater.join();
  }

  void reloadStateMachine() {
    state = State.RELOAD;
    notifyUpdater();
  }

  void notifyUpdater() {
    awaitForSignal.signal();
  }

  @Override
  public String toString() {
    return name;
  }

  @Override
  public void run() {
    for(; state != State.STOP; ) {
      try {
        waitForCommit();

        if (state == State.RELOAD) {
          reload();
        }

        final MemoizedSupplier<List<CompletableFuture<Message>>> futures = applyLog();
        checkAndTakeSnapshot(futures);

        if (shouldStop()) {
          checkAndTakeSnapshot(futures);
          stop();
        }
      } catch (Throwable t) {
        if (t instanceof InterruptedException && state == State.STOP) {
          LOG.info("{} was interrupted.  Exiting ...", this);
        } else {
          state = State.EXCEPTION;
          LOG.error(this + " caught a Throwable.", t);
          server.close();
        }
      }
    }
  }

  private void waitForCommit() throws InterruptedException {
    // When a peer starts, the committed is initialized to 0.
    // It will be updated only after the leader contacts other peers.
    // Thus it is possible to have applied > committed initially.
    final long applied = getLastAppliedIndex();
    for(; applied >= raftLog.getLastCommittedIndex() && state == State.RUNNING && !shouldStop(); ) {
      if (awaitForSignal.await(100, TimeUnit.MILLISECONDS)) {
        return;
      }
    }
  }

  private void reload() throws IOException {
    Preconditions.assertTrue(stateMachine.getLifeCycleState() == LifeCycle.State.PAUSED);

    stateMachine.reinitialize();

    final SnapshotInfo snapshot = stateMachine.getLatestSnapshot();
    Objects.requireNonNull(snapshot, "snapshot == null");
    final long i = snapshot.getIndex();
    snapshotIndex.setUnconditionally(i, infoIndexChange);
    appliedIndex.setUnconditionally(i, infoIndexChange);
    notifyAppliedIndex(i);
    state = State.RUNNING;
  }

  private MemoizedSupplier<List<CompletableFuture<Message>>> applyLog() throws RaftLogIOException {
    final MemoizedSupplier<List<CompletableFuture<Message>>> futures = MemoizedSupplier.valueOf(ArrayList::new);
    final long committed = raftLog.getLastCommittedIndex();
    for(long applied; (applied = getLastAppliedIndex()) < committed && state == State.RUNNING && !shouldStop(); ) {
      final long nextIndex = applied + 1;
      final LogEntryProto next = raftLog.get(nextIndex);
      if (next != null) {
        if (LOG.isTraceEnabled()) {
          LOG.trace("{}: applying nextIndex={}, nextLog={}", this, nextIndex, LogProtoUtils.toLogEntryString(next));
        } else {
          LOG.debug("{}: applying nextIndex={}", this, nextIndex);
        }

        final CompletableFuture<Message> f = server.applyLogToStateMachine(next);
        final long incremented = appliedIndex.incrementAndGet(debugIndexChange);
        Preconditions.assertTrue(incremented == nextIndex);
        if (f != null) {
          futures.get().add(f);
          f.thenAccept(m -> notifyAppliedIndex(incremented));
        }
      } else {
        LOG.debug("{}: logEntry {} is null. There may be snapshot to load. state:{}",
            this, nextIndex, state);
        break;
      }
    }
    return futures;
  }

  private void checkAndTakeSnapshot(MemoizedSupplier<List<CompletableFuture<Message>>> futures)
      throws ExecutionException, InterruptedException {
    // check if need to trigger a snapshot
    if (shouldTakeSnapshot()) {
      if (futures.isInitialized()) {
        JavaUtils.allOf(futures.get()).get();
      }

      takeSnapshot();
    }
  }

  private void takeSnapshot() {
    final long i;
    try {
      try(UncheckedAutoCloseable ignored = Timekeeper.start(stateMachineMetrics.get().getTakeSnapshotTimer())) {
        i = stateMachine.takeSnapshot();
      }
      server.getSnapshotRequestHandler().completeTakingSnapshot(i);

      final long lastAppliedIndex = getLastAppliedIndex();
      if (i > lastAppliedIndex) {
        throw new StateMachineException(
            "Bug in StateMachine: snapshot index = " + i + " > appliedIndex = " + lastAppliedIndex
            + "; StateMachine class=" +  stateMachine.getClass().getName() + ", stateMachine=" + stateMachine);
      }
      stateMachine.getStateMachineStorage().cleanupOldSnapshots(snapshotRetentionPolicy);
    } catch (IOException e) {
      LOG.error(name + ": Failed to take snapshot", e);
      return;
    }

    if (i >= 0) {
      LOG.info("{}: Took a snapshot at index {}", name, i);
      snapshotIndex.updateIncreasingly(i, infoIndexChange);

      final long purgeIndex;
      if (purgeUptoSnapshotIndex) {
        // We can purge up to snapshot index even if all the peers do not have
        // commitIndex up to this snapshot index.
        purgeIndex = i;
      } else {
        final LongStream commitIndexStream = server.getCommitInfos().stream().mapToLong(
            CommitInfoProto::getCommitIndex);
        purgeIndex = LongStream.concat(LongStream.of(i), commitIndexStream).min().orElse(i);
      }
      raftLog.purge(purgeIndex);
    }
  }

  private boolean shouldStop() {
    return Optional.ofNullable(stopIndex.get()).filter(i -> i <= getLastAppliedIndex()).isPresent();
  }

  private boolean shouldTakeSnapshot() {
    if (state == State.RUNNING && server.getSnapshotRequestHandler().shouldTriggerTakingSnapshot()) {
      return true;
    }
    if (autoSnapshotThreshold == null) {
      return false;
    } else if (shouldStop()) {
      return getLastAppliedIndex() - snapshotIndex.get() > 0;
    }
    return state == State.RUNNING &&
        getStateMachineLastAppliedIndex() - snapshotIndex.get() >= autoSnapshotThreshold;
  }

  private long getLastAppliedIndex() {
    return appliedIndex.get();
  }

  private void notifyAppliedIndex(long index) {
    appliedIndexConsumer.accept(index);
  }

  long getStateMachineLastAppliedIndex() {
    return Optional.ofNullable(stateMachine.getLastAppliedTermIndex())
        .map(TermIndex::getIndex)
        .orElse(RaftLog.INVALID_LOG_INDEX);
  }
}<|MERGE_RESOLUTION|>--- conflicted
+++ resolved
@@ -113,13 +113,8 @@
       }
     };
     this.purgeUptoSnapshotIndex = RaftServerConfigKeys.Log.purgeUptoSnapshotIndex(properties);
-<<<<<<< HEAD
     updater = Daemon.newBuilder().setName(name).setRunnable(this)
         .setUncaughtExceptionHandler(server.getUncaughtExceptionHandler()).build();
-=======
-
-    updater = Daemon.newBuilder().setName(name).setRunnable(this).build();
->>>>>>> a04bf69c
     this.awaitForSignal = new AwaitForSignal(name);
     this.stateMachineMetrics = MemoizedSupplier.valueOf(
         () -> StateMachineMetrics.getStateMachineMetrics(server, appliedIndex, stateMachine));
